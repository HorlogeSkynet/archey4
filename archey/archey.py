#!/usr/bin/env python3


import json
import os
import re
import sys
from enum import Enum
from glob import glob
from subprocess import CalledProcessError, DEVNULL, PIPE, Popen, \
    TimeoutExpired, check_output


# ----- Distributions fingerprints ---- #

class Distributions(Enum):
    ARCH_LINUX = 'Arch.*'
    BUNSENLABS = 'BunsenLabs'
    CRUNCHBANG = 'CrunchBang'
    DEBIAN = '(Rasp|De)bian'
    FEDORA = 'Fedora'
    GENTOO = 'Gentoo'
    KALI_LINUX = 'Kali'
    MANJARO_LINUX = 'ManjaroLinux'
    LINUX = 'Linux'
    LINUX_MINT = 'LinuxMint'
    OPENSUSE = 'openSUSE'
    RED_HAT = 'Red Hat'
    UBUNTU = 'Ubuntu'
    WINDOWS = 'Windows'


# ------------ Dictionaries ----------- #

COLOR_DICT = {
    Distributions.ARCH_LINUX: ['\x1b[0;34m', '\x1b[1;34m'],
    Distributions.BUNSENLABS: ['\x1b[1;37m', '\x1b[1;33m', '\x1b[0;33m'],
    Distributions.CRUNCHBANG: ['\x1b[1;37m', '\x1b[1;37m'],
    Distributions.DEBIAN: ['\x1b[0;31m', '\x1b[1;31m'],
    Distributions.FEDORA: ['\x1b[1;37m', '\x1b[0;34m'],
    Distributions.GENTOO: ['\x1b[1;37m', '\x1b[1;35m'],
    Distributions.KALI_LINUX: ['\x1b[1;37m', '\x1b[1;34m'],
    Distributions.MANJARO_LINUX: ['\x1b[0;32m', '\x1b[1;32m'],
    Distributions.LINUX: ['\x1b[1;33m', '\x1b[1;37m'],
    Distributions.LINUX_MINT: ['\x1b[1;37m', '\x1b[1;32m'],
    Distributions.OPENSUSE: ['\x1b[1;37m', '\x1b[1;32m'],
    Distributions.RED_HAT: ['\x1b[1;37m', '\x1b[1;31m', '\x1b[0;31m'],
    Distributions.UBUNTU: ['\x1b[0;31m', '\x1b[1;31m', '\x1b[0;33m'],
    Distributions.WINDOWS: ['\x1b[1;31m', '\x1b[1;34m',
                            '\x1b[1;32m', '\x1b[0;33m'],
    'sensors': ['\x1b[0;32m', '\x1b[0;33m', '\x1b[0;31m'],
    'clear': '\x1b[0m'
}

DE_DICT = {
    'cinnamon': 'Cinnamon',
    'gnome-session': 'GNOME',
    'gnome-shell': 'GNOME',
    'mate-session': 'MATE',
    'ksmserver': 'KDE',
    'xfce4-session': 'Xfce',
    'fur-box-session': 'Fur Box',
    'lxsession': 'LXDE',
    'lxqt-session': 'LXQt'
}

WM_DICT = {
    'awesome': 'Awesome',
    'beryl': 'Beryl',
    'blackbox': 'Blackbox',
    'bspwm': 'bspwm',
    'cinnamon': 'Cinnamon',
    'compiz': 'Compiz',
    'dwm': 'DWM',
    'enlightenment': 'Enlightenment',
    'herbstluftwm': 'herbstluftwm',
    'fluxbox': 'Fluxbox',
    'fvwm': 'FVWM',
    'i3': 'i3',
    'icewm': 'IceWM',
    'kwin_x11': 'KWin',
    'metacity': 'Metacity',
    'musca': 'Musca',
    'openbox': 'Openbox',
    'pekwm': 'PekWM',
    'qtile': 'QTile',
    'ratpoison': 'ratpoison',
    'scrotwm': 'ScrotWM',
    'stumpwm': 'StumpWM',
    'subtle': 'Subtle',
    'monsterwm': 'MonsterWM',
    'wingo': 'Wingo',
    'wmaker': 'Window Maker',
    'wmfs': 'Wmfs',
    'wmii': 'wmii',
    'xfwm4': 'Xfwm',
    'xmonad': 'xmonad'
}

LOGOS_DICT = {
    Distributions.ARCH_LINUX: """
{c[1]}               +                 {r[0]}
{c[1]}               #                 {r[1]}
{c[1]}              ###                {r[2]}
{c[1]}             #####               {r[3]}
{c[1]}             ######              {r[4]}
{c[1]}            ; #####;             {r[5]}
{c[1]}           +##.#####             {r[6]}
{c[1]}          +##########            {r[7]}
{c[1]}         ######{c[0]}#####{c[1]}##;          {r[8]}
{c[1]}        ###{c[0]}############{c[1]}+         {r[9]}
{c[1]}       #{c[0]}######   #######{c[1]}         {r[10]}
{c[1]}     {c[0]}.######;     ;###;`\".{c[1]}       {r[11]}
{c[1]}    {c[0]}.#######;     ;#####.{c[1]}        {r[12]}
{c[1]}    {c[0]}#########.   .########`{c[1]}      {r[13]}
{c[1]}   {c[0]}######'           '######{c[1]}     {r[14]}
{c[1]}  {c[0]};####                 ####;{c[1]}    {r[15]}
{c[1]}  {c[0]}##'                     '##{c[1]}    {r[16]}
{c[1]} {c[0]}#'                         `#{c[1]}   {r[17]}\n""",
    Distributions.BUNSENLABS: """
{c[0]}           .{c[1]}..{c[0]}+hhy+-`         \0
{c[0]}        `+hd{c[1]}-{c[0]}+dddd{c[2]}hyso{c[0]}+//:    \0
{c[0]}      `+dddd{c[1]}:-{c[0]}sdh/.           {r[0]}
{c[0]}     -hdddddh{c[1]}-.{c[2]}/:{c[0]}             {r[1]}
{c[0]}    /ddddddddd{c[1]}:```{c[0]}            {r[2]}
{c[0]}   :ddddddddddd/              {r[3]}
{c[0]}  `hdddddddddddd+             {r[4]}
{c[0]}  /dddddddddddddd:            {r[5]}
{c[0]}  odddds..sddddddh            {r[6]}
{c[0]}  oddd/    /dddddd:           {r[7]}
{c[0]}  +dd+      +ddddd+           {r[8]}
{c[0]}  .dd`      `ddddd+           {r[9]}
{c[0]}   oh        ydddd:           {r[10]}
{c[0]}   `o        sdddh`           {r[11]}
{c[0]}             yddd:            {r[12]}
{c[0]}            `dddo             {r[13]}
{c[0]}     :s     :dds              {r[14]}
{c[0]}     yd/    yd+               {r[15]}
{c[0]}   `sddy   :h-                {r[16]}
{c[0]}  `sddys`  :`                 {r[17]}
{c[0]} -hdy+`y+yo./+/:-             \0
{c[0]} ...  .o++oso+/               \n""",
    Distributions.CRUNCHBANG: """
{c[0]}                 ___       ___      _    {r[0]}
{c[0]}                /  /      /  /     | |   {r[1]}
{c[0]}               /  /      /  /      | |   {r[2]}
{c[0]}              /  /      /  /       | |   {r[3]}
{c[0]}      _______/  /______/  /______  | |   {r[4]}
{c[0]}     /______   _______   _______/  | |   {r[5]}
{c[0]}           /  /      /  /          | |   {r[6]}
{c[0]}          /  /      /  /           | |   {r[7]}
{c[0]}         /  /      /  /            | |   {r[8]}
{c[0]}  ______/  /______/  /______       | |   {r[9]}
{c[0]} /_____   _______   _______/       | |   {r[10]}
{c[0]}      /  /      /  /               | |   {r[11]}
{c[0]}     /  /      /  /                |_|   {r[12]}
{c[0]}    /  /      /  /                  _    {r[13]}
{c[0]}   /  /      /  /                  | |   {r[14]}
{c[0]}  /__/      /__/                   |_|   {r[15]}
{c[0]}                                         {r[16]}
{c[0]}                                         {r[17]}\n""",
    Distributions.DEBIAN: """
{c[1]}                                  {r[0]}
{c[1]}          _sudZUZ#Z#XZo=_         {r[1]}
{c[1]}       _jmZZ2!!~---~!!X##wx       {r[2]}
{c[1]}    .<wdP~~            -!YZL,     {r[3]}
{c[1]}   .mX2'       _xaaa__     XZ[.   {r[4]}
{c[1]}   oZ[      _jdXY!~?S#wa   ]Xb;   {r[5]}
{c[1]}  _#e'     .]X2(     ~Xw|  )XXc   {r[6]}
{c[1]} .2Z`      ]X[.       xY|  ]oZ(   {r[7]}
{c[1]} .2#;      )3k;     _s!~   jXf`   {r[8]}
{c[1]}  {c[0]}1Z>{c[1]}      {c[0]}-]Xb/{c[1]}    {c[0]}~{c[1]}    {c[0]}__#2({c[1]}    {r[9]}
{c[1]}  {c[0]}-Zo;{c[1]}       {c[0]}+!4ZwerfgnZZXY'{c[1]}      {r[10]}
{c[1]}   {c[0]}*#[,{c[1]}        {c[0]}~-?!!!!!!-~{c[1]}        {r[11]}
{c[1]}    {c[0]}XUb;.{c[1]}                         {r[12]}
{c[1]}     {c[0]})YXL,,{c[1]}                       {r[13]}
{c[1]}       {c[0]}+3#bc,{c[1]}                     {r[14]}
{c[1]}         {c[0]}-)SSL,,{c[1]}                  {r[15]}
{c[1]}            {c[0]}~~~~~{c[1]}                 {r[16]}
{c[1]}                                  {r[17]}\n""",
    Distributions.FEDORA: """
{c[1]}           :/------------://          {r[0]}
{c[1]}        :------------------://        {r[1]}
{c[1]}      :-----------{c[0]}/shhdhyo/{c[1]}-://       {r[2]}
{c[1]}    /-----------{c[0]}omMMMNNNMMMd/{c[1]}-:/      {r[3]}
{c[1]}   :-----------{c[0]}sMMMdo:/{c[1]}       -:/     {r[4]}
{c[1]}  :-----------{c[0]}:MMMd{c[1]}-------    --:/    {r[5]}
{c[1]}  /-----------{c[0]}:MMMy{c[1]}-------    ---/    {r[6]}
{c[1]} :------    --{c[0]}/+MMMh/{c[1]}--        ---:   {r[7]}
{c[1]} :---     {c[0]}oNMMMMMMMMMNho{c[1]}     -----:   {r[8]}
{c[1]} :--      {c[0]}+shhhMMMmhhy++{c[1]}   ------:    {r[9]}
{c[1]} :-      -----{c[0]}:MMMy{c[1]}--------------/    {r[10]}
{c[1]} :-     ------{c[0]}/MMMy{c[1]}-------------:     {r[11]}
{c[1]} :-      ----{c[0]}/hMMM+{c[1]}------------:      {r[12]}
{c[1]} :--{c[0]}:dMMNdhhdNMMNo{c[1]}-----------:        {r[13]}
{c[1]} :---{c[0]}:sdNMMMMNds:{c[1]}----------:          {r[14]}
{c[1]} :------{c[0]}:://:{c[1]}-----------://           {r[15]}
{c[1]} :--------------------://             {r[16]}
{c[1]}                                      {r[17]}\n""",
    Distributions.GENTOO: """
{c[1]}          -/oyddmdhs+:.                {r[0]}
{c[1]}      -o{c[0]}dNMMMMMMMMNNmhy+{c[1]}-`             {r[1]}
{c[1]}    -y{c[0]}NMMMMMMMMMMMNNNmmdhy{c[1]}+-           {r[2]}
{c[1]}  `o{c[0]}mMMMMMMMMMMMMNmdmmmmddhhy{c[1]}/`        {r[3]}
{c[1]}  om{c[0]}MMMMMMMMMMMN{c[1]}hhyyyo{c[0]}hmdddhhhd{c[1]}o`      {r[4]}
{c[1]} .y{c[0]}dMMMMMMMMMMd{c[1]}hs++so/s{c[0]}mdddhhhhdm{c[1]}+`    {r[5]}
{c[1]}  oy{c[0]}hdmNMMMMMMMN{c[1]}dyooy{c[0]}dmddddhhhhyhN{c[1]}d.   {r[6]}
{c[1]}   :o{c[0]}yhhdNNMMMMMMMNNNmmdddhhhhhyym{c[1]}Mh   {r[7]}
{c[1]}     .:{c[0]}+sydNMMMMMNNNmmmdddhhhhhhmM{c[1]}my   {r[8]}
{c[1]}        /m{c[0]}MMMMMMNNNmmmdddhhhhhmMNh{c[1]}s:   {r[9]}
{c[1]}     `o{c[0]}NMMMMMMMNNNmmmddddhhdmMNhs{c[1]}+`    {r[10]}
{c[1]}   `s{c[0]}NMMMMMMMMNNNmmmdddddmNMmhs{c[1]}/.      {r[11]}
{c[1]}  /N{c[0]}MMMMMMMMNNNNmmmdddmNMNdso{c[1]}:`        {r[12]}
{c[1]} +M{c[0]}MMMMMMNNNNNmmmmdmNMNdso{c[1]}/-           {r[13]}
{c[1]} yM{c[0]}MNNNNNNNmmmmmNNMmhs+/{c[1]}-`             {r[14]}
{c[1]} /h{c[0]}MMNNNNNNNNMNdhs++/{c[1]}-`                {r[15]}
{c[1]} `/{c[0]}ohdmmddhys+++/:{c[1]}.`                   {r[16]}
{c[1]} `-//////:--.                          {r[17]}\n""",
    Distributions.KALI_LINUX: """
{c[0]}      ,.....                                        \0
{c[0]}  ----`     `..,;:ccc,.                             \0
{c[0]}           ......''';lxO.                           {r[0]}
{c[0]} .....''''..........,:ld;                           {r[1]}
{c[0]}            .';;;:::;,,.x,                          {r[2]}
{c[0]}       ..'''.            0Xxoc:,.  ...              {r[3]}
{c[0]}   ....                ,ONkc;,;cokOdc',.            {r[4]}
{c[0]}  .                   OMo           ':{c[1]}d{c[0]}o.           {r[5]}
{c[0]}                     dMc               :OO;         {r[6]}
{c[0]}                     0M.                 .:o.       {r[7]}
{c[0]}                     ;Wd                            {r[8]}
{c[0]}                      ;XO,                          {r[9]}
{c[0]}                        ,d0Odlc;,..                 {r[10]}
{c[0]}                            ..',;:cdOOd::,.         {r[11]}
{c[0]}                                     .:d;.':;.      {r[12]}
{c[0]}                                        'd,  .'     {r[13]}
{c[0]}                                          ;l   ..   {r[14]}
{c[0]}                                           .o       {r[15]}
{c[0]}                                             c      {r[16]}
{c[0]}                                             .'     {r[17]}
{c[0]}                                              .     \n""",
    Distributions.MANJARO_LINUX: """
{c[0]} $$$$$$$$$$$$$$$$  $$$$$$$   {r[0]}
{c[0]} M77777777777777M  M77777M   {r[1]}
{c[0]} M77777777777777M  M77777M   {r[2]}
{c[0]} M77777MMMMMMMMMM  M77777M   {r[3]}
{c[0]} M77777M           M77777M   {r[4]}
{c[0]} M77777M  $$$$$$$  M77777M   {r[5]}
{c[0]} MMMMMMM  M77777M  M77777M   {r[6]}
{c[0]}          M77777M  M77777M   {r[7]}
{c[0]} $$$$$$$  M77777M  M77777M   {r[8]}
{c[0]} M77777M  M77777M  M77777M   {r[9]}
{c[0]} M77777M  M77777M  M77777M   {r[10]}
{c[0]} M77777M  M77777M  M77777M   {r[11]}
{c[0]} M77777M  M77777M  M77777M   {r[12]}
{c[0]} M77777M  M77777M  M77777M   {r[13]}
{c[0]} M77777M  M77777M  M77777M   {r[14]}
{c[0]} M77777M  M77777M  M77777M   {r[15]}
{c[0]} M77777M  M77777M  M77777M   {r[16]}
{c[0]} MMMMMMM  MMMMMMM  MMMMMMM   {r[17]}\n""",
    Distributions.LINUX: """
{c[1]}                           {r[0]}
{c[1]}          a8888b.          {r[1]}
{c[1]}         d888888b.         {r[2]}
{c[1]}         8P"YP"Y88         {r[3]}
{c[1]}         8|o||o|88         {r[4]}
{c[1]}         8{c[0]}\\vvvv/{c[1]}88         {r[5]}
{c[1]}         8{c[0]} \\vv/ {c[1]}Y8.        {r[6]}
{c[1]}        d/  {c[0]}`'{c[1]}  \\8b.       {r[7]}
{c[1]}      .dP   .     Y8b.     {r[8]}
{c[1]}     d8:'   "   `::88b.    {r[9]}
{c[1]}    d8"           `Y88b    {r[10]}
{c[1]}   :8P     '       :888    {r[11]}
{c[1]}    8a.    :      _a88P    {r[12]}
{c[1]}  {c[0]}._/"{c[1]}Yaa_ :    .{c[0]}| {c[1]}88P{c[0]}|{c[1]}    {r[13]}
{c[1]} {c[0]}\\++++{c[1]}YP"      `{c[0]}| {c[1]}8P{c[0]}++\\.{c[1]}   {r[14]}
{c[1]} {c[0]}/+++++\\.{c[1]}_____.d{c[0]}|+++++/{c[1]}    {r[15]}
{c[1]}  {c[0]}\\++++++){c[1]}888888P{c[0]}\\+++/{c[1]}     {r[16]}
{c[1]}                           {r[17]}\n""",
    Distributions.LINUX_MINT: """
{c[1]}                                       {r[0]}
{c[1]} MMMMMMMMMMMMMMMMMMMMMMMMMmds+.        {r[1]}
{c[1]} MMm----::-://////////////oymNMd+`     {r[2]}
{c[1]} MMd      {c[0]}/++{c[1]}                -sNMd:    {r[3]}
{c[1]} MMNso/`  {c[0]}dMM{c[1]}    {c[0]}`.::-. .-::.`{c[1]} .hMN:   {r[4]}
{c[1]} ddddMMh  {c[0]}dMM{c[1]}   {c[0]}:hNMNMNhNMNMNh:`{c[1]} NMm   {r[5]}
{c[1]}     NMm  {c[0]}dMM{c[1]}  {c[0]}.NMN/-+MMM+-/NMN`{c[1]} dMM   {r[6]}
{c[1]}     NMm  {c[0]}dMM{c[1]}  {c[0]}-MMm{c[1]}  {c[0]}`MMM{c[1]}   {c[0]}dMM.{c[1]} dMM   {r[7]}
{c[1]}     NMm  {c[0]}dMM{c[1]}  {c[0]}-MMm{c[1]}  {c[0]}`MMM{c[1]}   {c[0]}dMM.{c[1]} dMM   {r[8]}
{c[1]}     NMm  {c[0]}dMM{c[1]}  {c[0]}.mmd{c[1]}  {c[0]}`mmm{c[1]}   {c[0]}yMM.{c[1]} dMM   {r[9]}
{c[1]}     NMm  {c[0]}dMM`{c[1]}  {c[0]}..`{c[1]}  {c[0]}`...{c[1]}   {c[0]}ydm.{c[1]} dMM   {r[10]}
{c[1]}     hMM-  {c[0]}+MMd/-------...-:sdds{c[1]} MMM   {r[11]}
{c[1]}     -NMm-  {c[0]}:hNMNNNmdddddddddy/`{c[1]} dMM   {r[12]}
{c[1]}      -dMNs-``{c[0]}-::::-------.``{c[1]}    dMM   {r[13]}
{c[1]}       `/dMNmy+/:-------------:/yMMM   {r[14]}
{c[1]}          ./ydNMMMMMMMMMMMMMMMMMMMMM   {r[15]}
{c[1]}                                       {r[16]}
{c[1]}                                       {r[17]}\n""",
    Distributions.OPENSUSE: """
{c[0]}            .;ldkO0000Okdl;.              {r[0]}
{c[0]}        .;d00xl:^''''''^:ok00d;.          {r[1]}
{c[0]}      .d00l'                'o00d.        {r[2]}
{c[0]}    .d0Kd'  {c[1]}Okxol:;,.{c[0]}          :O0d.      {r[3]}
{c[0]}   .OK{c[1]}KKK0kOKKKKKKKKKKOxo:,{c[0]}      lKO.     {r[4]}
{c[0]}  ,0K{c[1]}KKKKKKKKKKKKKKK0P^{c[0]},,,{c[1]}^dx:{c[0]}    ;00,    {r[5]}
{c[0]} .OK{c[1]}KKKKKKKKKKKKKKKk'{c[0]}.oOPPb.{c[1]}'0k.{c[0]}   cKO.   {r[6]}
{c[0]} :KK{c[1]}KKKKKKKKKKKKKKK: {c[0]}kKx..dd{c[1]} lKd{c[0]}   'OK:   {r[7]}
{c[0]} dKK{c[1]}KKKKKKKKKOx0KKKd {c[0]}^0KKKO'{c[1]} kKKc{c[0]}   dKd   {r[8]}
{c[0]} dKK{c[1]}KKKKKKKKKK;.;oOKx,..{c[0]}^{c[1]}..;kKKK0.{c[0]}  dKd   {r[9]}
{c[0]} :KK{c[1]}KKKKKKKKKK0o;...^cdxxOK0O/^^'{c[0]}  .0K:   {r[10]}
{c[0]}  kKK{c[1]}KKKKKKKKKKKKK0x;,,......,;od{c[0]}  lKk    {r[11]}
{c[0]}  '0K{c[1]}KKKKKKKKKKKKKKKKKKKK00KKOo^{c[0]}  c00'    {r[12]}
{c[0]}   'kK{c[1]}KKOxddxkOO00000Okxoc;''{c[0]}   .dKk'     {r[13]}
{c[0]}     l0Ko.                    .c00l'      {r[14]}
{c[0]}      'l0Kk:.              .;xK0l'        {r[15]}
{c[0]}         'lkK0xl:;,,,,;:ldO0kl'           {r[16]}
{c[0]}             '^:ldxkkkkxdl:^'             {r[17]}\n""",
    Distributions.RED_HAT: """
{c[1]}                                             {r[0]}
{c[1]}              {c[2]}\\`.-..........\\`{c[1]}               {r[1]}
{c[1]}             {c[2]}\\`////////::.\\`-/.{c[1]}              {r[2]}
{c[1]}             {c[2]}-: ....-////////.{c[1]}               {r[3]}
{c[1]}             {c[2]}//:-::///////////\\`{c[1]}             {r[4]}
{c[1]}      {c[2]}\\`--::: \\`-://////////////:{c[1]}            {r[5]}
{c[1]}      {c[2]}//////-    \\`\\`.-://///////{c[1]} .\\`        {r[6]}
{c[1]}      {c[2]}\\`://////:-.\\`    :///////::///:\\`{c[1]}     {r[7]}
{c[1]}        {c[2]}.-/////////:---/////////////:{c[1]}        {r[8]}
{c[1]}           {c[2]}.-://////////////////////.{c[1]}        {r[9]}
{c[1]}          {c[0]}yMN+\\`.-${c[2]}::///////////////-\\`{c[1]}      {r[10]}
{c[1]}       {c[0]}.-\\`:NMMNMs\\`  \\`..-------..\\`{c[1]}        {r[11]}
{c[1]}        {c[0]}MN+/mMMMMMhoooyysshsss{c[1]}               {r[12]}
{c[1]} {c[0]}MMM    MMMMMMMMMMMMMMyyddMMM+{c[1]}               {r[13]}
{c[1]}  {c[0]}MMMM   MMMMMMMMMMMMMNdyNMMh\\`     hyhMMM{c[1]}   {r[14]}
{c[1]}   {c[0]}MMMMMMMMMMMMMMMMyoNNNMMM+.   MMMMMMMM{c[1]}     {r[15]}
{c[1]}    {c[0]}MMNMMMNNMMMMMNM+ mhsMNyyyyMNMMMMsMM{c[1]}      {r[16]}
{c[1]}                                             {r[17]}\n""",
    Distributions.UBUNTU: """
{c[1]}                           {c[0]}.oyhhs:{c[1]}     {r[0]}
{c[1]}                  ..--.., {c[0]}shhhhhh-{c[1]}     {r[1]}
{c[1]}                -+++++++++`:{c[0]}yyhhyo`{c[1]}    {r[2]}
{c[1]}           {c[2]}.--{c[1]}  -++++++++/-.-{c[0]}::-`{c[1]}      {r[3]}
{c[1]}         {c[2]}.::::-{c[1]}   :-----:/+++/++/.     {r[4]}
{c[1]}        {c[2]}-:::::-.{c[1]}          .:++++++:    {r[5]}
{c[1]}   ,,, {c[2]}.:::::-`{c[1]}             .++++++-   {r[6]}
{c[1]} ./+++/-{c[2]}`-::-{c[1]}                ./////:   {r[7]}
{c[1]} +++++++ {c[2]}.::-{c[1]}                          {r[8]}
{c[1]} ./+++/-`{c[2]}-::-{c[1]}                {c[0]}:yyyyyo{c[1]}   {r[9]}
{c[1]}   ``` `{c[2]}-::::-`{c[1]}             {c[0]}:yhhhhh:{c[1]}   {r[10]}
{c[1]}       {c[2]}-:::::-.{c[1]}          {c[0]}`-ohhhhhh+{c[1]}    {r[11]}
{c[1]}         {c[2]}.::::-`{c[1]} {c[0]}-o+///+oyhhyyyhy:{c[1]}     {r[12]}
{c[1]}          {c[2]}`.--{c[1]}  {c[0]}/yhhhhhhhy+{c[2]},....{c[1]}       {r[13]}
{c[1]}                {c[0]}/hhhhhhhhh{c[2]}-.-:::;{c[1]}      {r[14]}
{c[1]}                {c[0]}`.:://::- {c[2]}-:::::;{c[1]}      {r[15]}
{c[1]}                          {c[2]}`.-:-'{c[1]}       {r[16]}
{c[1]}                                       {r[17]}\n""",
    Distributions.WINDOWS: """
{c[1]}                                        {r[0]}
{c[1]}         {c[0]},.=:^!^!t3Z3z.,{c[1]}                {r[1]}
{c[1]}        {c[0]}:tt:::tt333EE3{c[1]}                  {r[2]}
{c[1]}        {c[0]}Et:::ztt33EEE{c[1]}  {c[2]}@Ee.,{c[1]}      {c[2]}..,{c[1]}   {r[3]}
{c[1]}       {c[0]};tt:::tt333EE7{c[1]} {c[2]};EEEEEEttttt33#{c[1]}   {r[4]}
{c[1]}      {c[0]}:Et:::zt333EEQ.{c[1]} {c[2]}SEEEEEttttt33QL{c[1]}   {r[5]}
{c[1]}      {c[0]}it::::tt333EEF{c[1]} {c[2]}@EEEEEEttttt33F{c[1]}    {r[6]}
{c[1]}     {c[0]};3=*^```'*4EEV{c[1]} {c[2]}:EEEEEEttttt33@.{c[1]}    {r[7]}
{c[1]}     ,.=::::it=.,{c[0]} `{c[1]} {c[2]}@EEEEEEtttz33QF{c[1]}     {r[8]}
{c[1]}    ;::::::::zt33){c[1]}   {c[2]}'4EEEtttji3P*{c[1]}      {r[9]}
{c[1]}   :t::::::::tt33.{c[3]}:Z3z..{c[2]}  `` {c[3]},..g.{c[1]}      {r[10]}
{c[1]}   i::::::::zt33F{c[1]} {c[3]}AEEEtttt::::ztF{c[1]}       {r[11]}
{c[1]}  ;:::::::::t33V{c[1]} {c[3]};EEEttttt::::t3{c[1]}        {r[12]}
{c[1]}  E::::::::zt33L{c[1]} {c[3]}@EEEtttt::::z3F{c[1]}        {r[13]}
{c[1]} {{3=*^```'*4E3){c[1]} {c[3]};EEEtttt:::::tZ`{c[1]}        {r[14]}
{c[1]}             `{c[1]} {c[3]}:EEEEtttt::::z7{c[1]}          {r[15]}
{c[1]}                 {c[3]}'VEzjt:;;z>*`{c[1]}          {r[16]}
{c[1]}                                        {r[17]}\n"""
}


# ----------- Configuration ----------- #

class Configuration(object):
    def __init__(self):
        """
        Represents the default configuration which will be used by Archey.
        Values present in the dictionary below are needed.
        New optional values may be added with `_update_recursive()` method.
        """
        self.config = {
            'colors_palette': {
                'use_unicode': False
            },
            'default_strings': {
                'no_address': 'No Address',
                'not_detected': 'Not detected',
                'virtual_environment': 'Virtual Environment',
                'bare_metal_environment': 'Bare-metal Environment'
            },
            'ip_settings': {
                'lan_ip_max_count': 2,
                'wan_ip_v6_support': True
            },
            'temperature': {
                'char_before_unit': ' ',
                'use_fahrenheit': False
            },
            'timeout': {
                'ipv4_detection': 1,
                'ipv6_detection': 1
            }
        }

        # Let's "save" `STDERR` file descriptor for `suppress_warnings` option
        self._stderr = sys.stderr

        # Now, let's load each optional configuration file in a "regular" order
        self.load_configuration('/etc/archey4/')
        self.load_configuration(os.path.expanduser('~') + '/.config/archey4/')
        self.load_configuration(os.path.dirname(os.path.realpath(__file__)))

    def get(self, key, default=None):
        """
        A binding method to imitate the `dict.get()` behavior.
        """
        return self.config.get(key, default)

    def load_configuration(self, path):
        # If a previous configuration file has denied overriding...
        if not self.config.get('allow_overriding', True):
            #  ... don't load this one.
            return

        if not path.endswith('/'):
            path += '/'

        path += 'config.json'

        try:
            with open(path) as file:
                self._update_recursive(self.config, json.load(file))

            # If the user does not want any warning to appear : 2> /dev/null
            if self.config.get('suppress_warnings', False):
                # One more if statement to avoid multiple `open` calls.
                if sys.stderr == self._stderr:
                    sys.stderr = open(os.devnull, 'w')

            else:
                # One more if statement to avoid useless assignments and...
                # ... for closing previously opened new file descriptor.
                if sys.stderr != self._stderr:
                    sys.stderr.close()
                    sys.stderr = self._stderr

        except FileNotFoundError:
            pass

        # For backward compatibility with Python versions prior to 3.5.0
        #   we use `ValueError` instead of `json.JSONDecodeError`.
        except ValueError as error:
            print('Warning: {0} ({1})'.format(error, path), file=sys.stderr)

    def _update_recursive(self, old_dict, new_dict):
        """
        A method for recursively merging dictionaries as...
        ... `dict.update()` is not able to do this.
        Original snippet taken from here :
        https://gist.github.com/angstwad/bf22d1822c38a92ec0a9
        """
        for key, value in new_dict.items():
            if key in old_dict and isinstance(old_dict[key], dict) \
                    and isinstance(value, dict):
                self._update_recursive(old_dict[key], value)

            else:
                old_dict[key] = value


# ---------- Global variables --------- #

# We create a global instance of our `Configuration` Class
CONFIG = Configuration()

# We'll list the running processes only one time
try:
    PROCESSES = check_output(
        ['ps', '-u' + str(os.getuid()) if os.getuid() != 0 else '-ax',
         '-o', 'comm', '--no-headers'], universal_newlines=True
    ).splitlines()

except FileNotFoundError:
    print('Please, install first `procps` on your distribution.',
          file=sys.stderr)
    exit()


# ----------- Output handler ---------- #

class Output(object):
    def __init__(self):
        try:
            lsb_output = check_output(
                ['lsb_release', '-i', '-s'],
                universal_newlines=True
            ).rstrip()

        except FileNotFoundError:
            print('Please, install first `lsb-release` on your distribution.',
                  file=sys.stderr)
            exit()

        if re.search(
                'Microsoft',
                check_output(['uname', '-r'], universal_newlines=True)):
            self.distribution = Distributions.WINDOWS

        else:
            for distribution in Distributions:
                if re.fullmatch(distribution.value, lsb_output):
                    self.distribution = distribution
                    break

            else:
                self.distribution = Distributions.LINUX

        # Each class output will be added in the list below afterwards
        self.results = []

    def append(self, key, value):
        self.results.append(
            '{0}{1}:{2} {3}'.format(
                COLOR_DICT[self.distribution][1], key, COLOR_DICT['clear'], value
            )
        )

    def output(self):
        # Let's center the entries according to the logo (handles odd numbers)
        self.results[0:0] = [''] * ((18 - len(self.results)) // 2)
        self.results.extend([''] * (18 - len(self.results)))

        try:
            print(
                LOGOS_DICT[self.distribution].format(
                    c=COLOR_DICT[self.distribution],
                    r=self.results
                ) + COLOR_DICT['clear']
            )

        except UnicodeError:
            print(
                'Your locale or TTY seems not supporting UTF8 encoding.\n'
                'Please disable Unicode within your configuration file.',
                file=sys.stderr
            )


# -------------- Entries -------------- #

class User:
    def __init__(self):
        self.value = os.getenv(
            'USER',
            CONFIG.get('default_strings')['not_detected']
        )


class Hostname:
    def __init__(self):
        self.value = check_output(
            ['uname', '-n'],
            universal_newlines=True
        ).rstrip()


class Model:
    def __init__(self):
        try:
            with open('/sys/devices/virtual/dmi/id/product_name') as file:
                model = file.read().rstrip()

        except FileNotFoundError:
            # The file above does not exist, is this device a Raspberry Pi ?
            # Let's retrieve the Hardware and Revision IDs with `/proc/cpuinfo`
            with open('/proc/cpuinfo') as file:
                output = file.read()

            hardware = re.search('(?<=Hardware\t: ).*', output)
            revision = re.search('(?<=Revision\t: ).*', output)

            # If the output contains 'Hardware' and 'Revision'...
            if hardware and revision:
                # ... let's set a pretty info string with these data
                model = 'Raspberry Pi {0} (Rev. {1})'.format(
                    hardware.group(0),
                    revision.group(0)
                )

            else:
                # A tricky way to retrieve some details about hypervisor...
                # ... within virtual contexts.
                # `archey` needs to be run as root although.
                try:
                    virt_what = ', '.join(
                        check_output(
                            ['virt-what'],
                            stderr=DEVNULL, universal_newlines=True
                        ).splitlines()
                    )

                    if virt_what:
                        try:
                            # Sometimes we may gather info added by...
                            # ... hosting service provider this way
                            model = check_output(
                                ['dmidecode', '-s', 'system-product-name'],
                                stderr=DEVNULL, universal_newlines=True
                            ).rstrip()

                        except (FileNotFoundError, CalledProcessError):
                            model = CONFIG.get(
                                'default_strings'
                            )['virtual_environment']

                        model += ' ({0})'.format(virt_what)

                    else:
                        model = CONFIG.get(
                            'default_strings'
                        )['bare_metal_environment']

                except (FileNotFoundError, CalledProcessError):
                    model = CONFIG.get('default_strings')['not_detected']

        self.value = model


class Distro:
    def __init__(self):
        self.value = '{0} {1}'.format(
            check_output(
                ['lsb_release', '-d', '-s'],
                universal_newlines=True
            ).rstrip(),
            check_output(
                ['uname', '-m'],
                universal_newlines=True
            ).rstrip()
        )


class Kernel:
    def __init__(self):
        self.value = check_output(
            ['uname', '-r'],
            universal_newlines=True
        ).rstrip()


class Uptime:
    def __init__(self):
        with open('/proc/uptime') as file:
            fuptime = int(file.read().split('.')[0])

        day, fuptime = divmod(fuptime, 86400)
        hour, fuptime = divmod(fuptime, 3600)
        minute = fuptime // 60

        uptime = ''
        if day:
            uptime += str(day) + ' day'
            if day > 1:
                uptime += 's'

            if hour or minute:
                if bool(hour) != bool(minute):
                    uptime += ' and '

                else:
                    uptime += ', '

        if hour:
            uptime += str(hour) + ' hour'
            if hour > 1:
                uptime += 's'

            if minute:
                uptime += ' and '

        if minute:
            uptime += str(minute) + ' minute'
            if minute > 1:
                uptime += 's'

        else:
            if not day and not hour:
                uptime = '< 1 minute'

        self.value = uptime


class WindowManager:
    def __init__(self):
        try:
            window_manager = re.search(
                '(?<=Name: ).*',
                check_output(
                    ['wmctrl', '-m'],
                    stderr=DEVNULL, universal_newlines=True
                )
            ).group(0)

        except (FileNotFoundError, CalledProcessError):
            for key, value in WM_DICT.items():
                if key in PROCESSES:
                    window_manager = value
                    break

            else:
                window_manager = CONFIG.get('default_strings')['not_detected']

        self.value = window_manager


class DesktopEnvironment:
    def __init__(self):
        for key, value in DE_DICT.items():
            if key in PROCESSES:
                desktop_environment = value
                break

        else:
            # Let's rely on an environment var if the loop above didn't `break`
            desktop_environment = os.getenv(
                'XDG_CURRENT_DESKTOP',
                CONFIG.get('default_strings')['not_detected']
            )

        self.value = desktop_environment


class Shell:
    def __init__(self):
        self.value = os.getenv(
            'SHELL',
            CONFIG.get('default_strings')['not_detected']
        )


class Terminal:
    def __init__(self):
        terminal = os.getenv(
            'TERM',
            CONFIG.get('default_strings')['not_detected']
        )

        # On systems with non-Unicode locales, we imitate '\u2588' character
        # ... with '#' to display the terminal colors palette.
        # This is the default option for backward compatibility.
        colors = ' '.join([
            '\x1b[0;3{0}m{1}\x1b[1;3{0}m{1}{2}'.format(
                i,
                '\u2588' if CONFIG.get('colors_palette')['use_unicode']
                else '#',
                COLOR_DICT['clear']
            ) for i in range(7, 0, -1)
        ])

        self.value = '{0} {1}'.format(terminal, colors)


class Temperature:
    def __init__(self):
        temps = []

        try:
            # Let's try to retrieve a value from the Broadcom chip on Raspberry
            temp = float(
                re.search(
                    r'\d+\.\d+',
                    check_output(
                        ['/opt/vc/bin/vcgencmd', 'measure_temp'],
                        stderr=DEVNULL, universal_newlines=True
                    )
                ).group(0)
            )

            temps.append(
                self._convert_to_fahrenheit(temp)
                if CONFIG.get('temperature')['use_fahrenheit'] else temp
            )

        except (FileNotFoundError, CalledProcessError):
            pass

        # Now we just check for values within files present in the path below
<<<<<<< HEAD
        for thermal_file in glob('/sys/class/thermal/thermal_zone*/temp'):
            with open(thermal_file) as file:
                temp = float(file.read().strip()) / 1000
=======
        for thermalFile in glob('/sys/class/thermal/thermal_zone*/temp'):
            with open(thermalFile) as file:
                try:
                    temp = float(file.read().strip()) / 1000

                except OSError:
                    continue

>>>>>>> 0eb52af8
                if temp != 0.0:
                    temps.append(
                        self._convert_to_fahrenheit(temp)
                        if CONFIG.get('temperature')['use_fahrenheit']
                        else temp
                    )

        if temps:
            self.value = '{0}{2}{3} (Max. {1}{2}{3})'.format(
                str(round(sum(temps) / len(temps), 1)),
                str(round(max(temps), 1)),
                CONFIG.get('temperature')['char_before_unit'],
                'F' if CONFIG.get('temperature')['use_fahrenheit'] else 'C'
            )

        else:
            self.value = CONFIG.get('default_strings')['not_detected']

    @staticmethod
    def _convert_to_fahrenheit(temp):
        """
        Simple Celsius to Fahrenheit conversion method
        """
        return temp * (9 / 5) + 32


class Packages:
    def __init__(self):
        for packages_tool in [['dnf', 'list', 'installed'],
                              ['dpkg', '--get-selections'],
                              ['emerge', '-ep', 'world'],
                              ['pacman', '-Q'],
                              ['rpm', '-qa'],
                              ['yum', 'list', 'installed'],
                              ['zypper', 'search', '-i']]:
            try:
                results = check_output(
                    packages_tool,
                    stderr=DEVNULL, env={'LANG': 'C'}, universal_newlines=True
                )
                packages = results.count('\n')

                if 'dnf' in packages_tool:  # Deduct extra heading line
                    packages -= 1

                elif 'dpkg' in packages_tool:  # Packages removed but not purged
                    packages -= results.count('deinstall')

                elif 'emerge' in packages_tool:  # Deduct extra heading lines
                    packages -= 5

                elif 'yum' in packages_tool:  # Deduct extra heading lines
                    packages -= 2

                elif 'zypper' in packages_tool:  # Deduct extra heading lines
                    packages -= 5

                break

            except (FileNotFoundError, CalledProcessError):
                pass

        else:
            packages = CONFIG.get('default_strings')['not_detected']

        self.value = packages


class CPU:
    def __init__(self):
        model_name_regex = re.compile(
            r'^model name\s*:\s*(.*)$',
            flags=re.IGNORECASE | re.MULTILINE
        )

        with open('/proc/cpuinfo') as file:
            cpuinfo = re.search(model_name_regex, file.read())

        # This test case has been built for some ARM architectures (see #29).
        # Sometimes, `model name` info is not present within `/proc/cpuinfo`.
        # We use the output of `lscpu` program (util-linux-ng) to retrieve it.
        if not cpuinfo:
            cpuinfo = re.search(
                model_name_regex,
                check_output(
                    ['lscpu'],
                    env={'LANG': 'C'}, universal_newlines=True
                )
            )

        # Sometimes CPU model name contains extra ugly white-spaces.
        self.value = re.sub(r'\s+', ' ', cpuinfo.group(1))


class GPU:
    def __init__(self):
        """
        Some explanations are needed here :
        * We call `lspci` program to retrieve hardware devices
        * We keep only the entries with "3D", "VGA" or "Display"
        * We sort them in the same order as above (for relevancy)
        """
        try:
            lspci_output = sorted([
                (i.split(': ')[0].split(' ')[1], i.split(': ')[1])
                for i in check_output(
                    ['lspci'], universal_newlines=True
                ).splitlines()
                if '3D' in i or 'VGA' in i or 'Display' in i
                ], key=lambda x: len(x[1])
            )

            if lspci_output:
                gpuinfo = lspci_output[0][1]

                # If the line got too long, let's truncate it and add some dots
                if len(gpuinfo) > 48:
                    # This call truncates `gpuinfo` with words preservation
                    gpuinfo = re.search(
                        r'.{1,45}(?:\W|$)', gpuinfo
                    ).group(0).strip() + '...'

            else:
                gpuinfo = CONFIG.get('default_strings')['not_detected']

        except (FileNotFoundError, CalledProcessError):
            gpuinfo = CONFIG.get('default_strings')['not_detected']

        self.value = gpuinfo


class RAM:
    def __init__(self):
        try:
            ram = ''.join(
                filter(
                    re.compile('Mem').search,
                    check_output(
                        ['free', '-m'],
                        env={'LANG': 'C'}, universal_newlines=True
                    ).splitlines()
                )
            ).split()
            used = float(ram[2])
            total = float(ram[1])

        except (IndexError, FileNotFoundError):
            # An in-digest one-liner to retrieve memory info into a dictionary
            with open('/proc/meminfo') as file:
                ram = {
                    i.split(':')[0]: float(i.split(':')[1].strip(' kB')) / 1024
                    for i in filter(None, file.read().splitlines())
                }

            total = ram['MemTotal']
            # Here, let's imitate the `free` command behavior
            # (https://gitlab.com/procps-ng/procps/blob/master/proc/sysinfo.c#L787)
            used = total - (ram['MemFree'] + ram['Cached'] + ram['Buffers'])
            if used < 0:
                used += ram['Cached'] + ram['Buffers']

        self.value = '{0}{1} MB{2} / {3} MB'.format(
            COLOR_DICT['sensors'][int(((used / total) * 100) // 33.34)],
            int(used),
            COLOR_DICT['clear'],
            int(total)
        )


class Disk:
    def __init__(self):
        total = re.sub(
            ',', '.',
            check_output([
                'df', '-Tlh', '-B', 'GB', '--total',
                '-t', 'ext4', '-t', 'ext3', '-t', 'ext2',
                '-t', 'reiserfs', '-t', 'jfs', '-t', 'zfs',
                '-t', 'ntfs', '-t', 'fat32', '-t', 'btrfs',
                '-t', 'fuseblk', '-t', 'xfs', '-t', 'simfs',
                '-t', 'tmpfs', '-t', 'lxfs'
                ], universal_newlines=True
            ).splitlines()[-1]
        ).split()

        self.value = '{0}{1}{2} / {3}'.format(
            COLOR_DICT['sensors'][int(float(total[5][:-1]) // 33.34)],
            re.sub('GB', ' GB', total[3]),
            COLOR_DICT['clear'],
            re.sub('GB', ' GB', total[2])
        )


class LanIp:
    def __init__(self):
        try:
            addresses = check_output(
                ['hostname', '-I'],
                stderr=DEVNULL, universal_newlines=True
            ).split()

        except (CalledProcessError, FileNotFoundError):
            # Slow manual workaround for old `inetutils` versions, with `ip`
            addresses = check_output(
                    ['cut', '-d', ' ', '-f', '4'],
                    universal_newlines=True,
                    stdin=Popen(['cut', '-d', '/', '-f', '1'],
                                stdout=PIPE,
                                stdin=Popen(['tr', '-s', ' '],
                                            stdout=PIPE,
                                            stdin=Popen(['grep', '-E',
                                                         'scope (global|site)'
                                                         ], stdout=PIPE,
                                                        stdin=Popen(['ip',
                                                                     '-o',
                                                                     'addr',
                                                                     'show',
                                                                     'up'],
                                                                    stdout=PIPE
                                                                    ).stdout
                                                        ).stdout
                                            ).stdout
                                ).stdout
            ).splitlines()

        # Use list slice to save only `lan_ip_max_count` from `addresses`.
        # If set to `False`, don't modify the list.
        # This option is still optional.
        self.value = ', '.join(
            addresses[:(
                CONFIG.get('ip_settings')['lan_ip_max_count']
                if CONFIG.get('ip_settings')['lan_ip_max_count'] is not False
                else len(addresses)
            )]
        ) or CONFIG.get('default_strings')['no_address']


class WanIp:
    def __init__(self):
        # IPv6 address retrieval (unless the user doesn't want it).
        if CONFIG.get('ip_settings')['wan_ip_v6_support']:
            try:
                ipv6_value = check_output([
                    'dig', '+short', '-6', 'aaaa', 'myip.opendns.com',
                    '@resolver1.ipv6-sandbox.opendns.com'
                    ], timeout=CONFIG.get('timeout')['ipv6_detection'],
                    stderr=DEVNULL, universal_newlines=True
                ).rstrip()

            except (FileNotFoundError, TimeoutExpired, CalledProcessError):
                try:
                    ipv6_value = check_output([
                        'wget', '-qO-', 'https://v6.ident.me/'
                        ], timeout=CONFIG.get('timeout')['ipv6_detection'],
                        universal_newlines=True
                    )

                except (CalledProcessError, TimeoutExpired):
                    # It looks like this user doesn't have any IPv6 address...
                    # ... or is not connected to Internet.
                    ipv6_value = None

                except FileNotFoundError:
                    ipv6_value = None
                    print('Warning: `wget` has not been found on your system.',
                          file=sys.stderr)

        else:
            ipv6_value = None

        # IPv4 addresses retrieval (anyway).
        try:
            ipv4_value = check_output([
                'dig', '+short', 'myip.opendns.com', '@resolver1.opendns.com'
                ], timeout=CONFIG.get('timeout')['ipv4_detection'],
                stderr=DEVNULL, universal_newlines=True
            ).rstrip()

        except (FileNotFoundError, TimeoutExpired, CalledProcessError):
            try:
                ipv4_value = check_output([
                    'wget', '-qO-', 'https://v4.ident.me/'
                    ], timeout=CONFIG.get('timeout')['ipv4_detection'],
                    universal_newlines=True
                )

            except (CalledProcessError, TimeoutExpired):
                # This user looks not connected to Internet...
                ipv4_value = None

            except FileNotFoundError:
                ipv4_value = None
                # If statement so as to not print the same message twice.
                if not CONFIG.get('ip_settings')['wan_ip_v6_support']:
                    print('Warning: `wget` has not been found on your system.',
                          file=sys.stderr)

        self.value = ', '.join(
            filter(None, (ipv4_value, ipv6_value))
        ) or CONFIG.get('default_strings')['no_address']


# ----------- Classes Index ----------- #

class Classes(Enum):
    User = User
    Hostname = Hostname
    Model = Model
    Distro = Distro
    Kernel = Kernel
    Uptime = Uptime
    WindowManager = WindowManager
    DesktopEnvironment = DesktopEnvironment
    Shell = Shell
    Terminal = Terminal
    Packages = Packages
    Temperature = Temperature
    CPU = CPU
    GPU = GPU
    RAM = RAM
    Disk = Disk
    LAN_IP = LanIp
    WAN_IP = WanIp


# ---------------- Main --------------- #

def main():
    output = Output()
    for key in Classes:
        if CONFIG.get('entries', {}).get(key.name, True):
            output.append(key.name, key.value().value)

    output.output()


if __name__ == '__main__':
    main()<|MERGE_RESOLUTION|>--- conflicted
+++ resolved
@@ -790,20 +790,14 @@
             pass
 
         # Now we just check for values within files present in the path below
-<<<<<<< HEAD
         for thermal_file in glob('/sys/class/thermal/thermal_zone*/temp'):
             with open(thermal_file) as file:
-                temp = float(file.read().strip()) / 1000
-=======
-        for thermalFile in glob('/sys/class/thermal/thermal_zone*/temp'):
-            with open(thermalFile) as file:
                 try:
                     temp = float(file.read().strip()) / 1000
 
                 except OSError:
                     continue
 
->>>>>>> 0eb52af8
                 if temp != 0.0:
                     temps.append(
                         self._convert_to_fahrenheit(temp)
