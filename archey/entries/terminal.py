--- conflicted
+++ resolved
@@ -61,26 +61,10 @@
     def __init__(self, *args, **kwargs):
         super().__init__(*args, **kwargs)
 
-        terminal_emulator = (
-            self._detect_terminal_emulator()
-            or self._configuration.get('default_strings')['not_detected']
-        )
-        colors_palette = self._get_colors_palette()
-
-<<<<<<< HEAD
-        self.value = terminal
-
-
-    def output(self, output):
-        """
-        Adds the entry to `output` after pretty-formatting with colors and potentially Unicode.
-        """
-=======
-        self.value = '{0} {1}'.format(terminal_emulator, colors_palette)
+        self.value = self._detect_terminal_emulator()
 
     def _get_colors_palette(self):
         """Build and return a 8-color palette, with Unicode characters if allowed"""
->>>>>>> ac20cab5
         # On systems with non-Unicode locales, we imitate '\u2588' character
         # ... with '#' to display the terminal colors palette.
         # This is the default option for backward compatibility.
@@ -95,12 +79,6 @@
             ) for i in range(37, 30, -1)
         ])
 
-<<<<<<< HEAD
-        output.append(
-            self.name,
-            '{0} {1}'.format(self.value, colors)
-        )
-=======
     @staticmethod
     def _detect_terminal_emulator():
         """Try to detect current terminal emulator based on various environment variables"""
@@ -136,4 +114,14 @@
         # When nothing of the above matched, falls-back on the regular `TERM` environment variable.
         # Note : It _might_ be `None` in very specific environments.
         return env_term
->>>>>>> ac20cab5
+
+
+    def output(self, output):
+        """Adds the entry to `output` after pretty-formatting with colors palette"""
+        output.append(
+            self.name,
+            '{0} {1}'.format(
+                (self.value or self._configuration.get('default_strings')['not_detected']),
+                self._get_colors_palette()
+            )
+        )