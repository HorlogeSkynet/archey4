--- conflicted
+++ resolved
@@ -75,8 +75,7 @@
             'temp=40.0\'C\n'
         ]
     )
-<<<<<<< HEAD
-    @patch('archey.entries.temperature.glob')
+    @patch('archey.entries.temperature.iglob')
     @patch.dict(
         Configuration()._config, # pylint: disable=protected-access
         {
@@ -89,18 +88,7 @@
             }
         }
     )
-    def test_vcgencmd_and_files(self, _, glob_mock):
-=======
-    @patch('archey.entries.temperature.iglob')
-    @patch(
-        'archey.entries.temperature.Configuration.get',
-        side_effect=[
-            {'use_fahrenheit': False},
-            {'char_before_unit': ' '}
-        ]
-    )
-    def test_vcgencmd_and_files(self, _, iglob_mock, __):
->>>>>>> 1e04cc9d
+    def test_vcgencmd_and_files(self, _, iglob_mock):
         """Tests `vcgencmd` output AND sensor files"""
         iglob_mock.return_value = iter([file.name for file in self.temp_files])
         self.assertEqual(Temperature().value, '45.0 C (Max. 50.0 C)')
@@ -112,8 +100,7 @@
             FileNotFoundError()   # No temperature from `vcgencmd` call
         ]
     )
-<<<<<<< HEAD
-    @patch('archey.entries.temperature.glob')
+    @patch('archey.entries.temperature.iglob')
     @patch.dict(
         Configuration()._config, # pylint: disable=protected-access
         {
@@ -126,18 +113,7 @@
             }
         }
     )
-    def test_files_only_in_fahrenheit(self, _, glob_mock):
-=======
-    @patch('archey.entries.temperature.iglob')
-    @patch(
-        'archey.entries.temperature.Configuration.get',
-        side_effect=[
-            {'use_fahrenheit': True},
-            {'char_before_unit': '@'}
-        ]
-    )
-    def test_files_only_in_fahrenheit(self, _, iglob_mock, __):
->>>>>>> 1e04cc9d
+    def test_files_only_in_fahrenheit(self, _, iglob_mock):
         """Test sensor files only, Fahrenheit (naive) conversion and special degree character"""
         iglob_mock.return_value = iter([file.name for file in self.temp_files])
         self.assertEqual(
@@ -255,8 +231,7 @@
             FileNotFoundError()                # No temperature from `vcgencmd` call
         ]
     )
-<<<<<<< HEAD
-    @patch('archey.entries.temperature.glob')
+    @patch('archey.entries.temperature.iglob')
     @patch.dict(
         Configuration()._config, # pylint: disable=protected-access
         {
@@ -269,18 +244,7 @@
             }
         }
     )
-    def test_sensors_error_1(self, _, glob_mock):
-=======
-    @patch('archey.entries.temperature.iglob')
-    @patch(
-        'archey.entries.temperature.Configuration.get',
-        side_effect=[
-            {'use_fahrenheit': False},
-            {'char_before_unit': 'o'}
-        ]
-    )
-    def test_sensors_error_1(self, _, iglob_mock, ___):
->>>>>>> 1e04cc9d
+    def test_sensors_error_1(self, _, iglob_mock):
         """Test `sensors` (hard) failure handling and polling from files in Celsius"""
         iglob_mock.return_value = iter([file.name for file in self.temp_files])
         self.assertEqual(
@@ -301,8 +265,7 @@
             FileNotFoundError()  # No temperature from `vcgencmd` call
         ]
     )
-<<<<<<< HEAD
-    @patch('archey.entries.temperature.glob')
+    @patch('archey.entries.temperature.iglob')
     @patch.dict(
         Configuration()._config, # pylint: disable=protected-access
         {
@@ -315,18 +278,7 @@
             }
         }
     )
-    def test_sensors_error_2(self, _, glob_mock):
-=======
-    @patch('archey.entries.temperature.iglob')
-    @patch(
-        'archey.entries.temperature.Configuration.get',
-        side_effect=[
-            {'use_fahrenheit': False},
-            {'char_before_unit': 'o'}
-        ]
-    )
-    def test_sensors_error_2(self, _, iglob_mock, ___):
->>>>>>> 1e04cc9d
+    def test_sensors_error_2(self, _, iglob_mock):
         """Test `sensors` (hard) failure handling and polling from files in Celsius"""
         iglob_mock.return_value = iter([file.name for file in self.temp_files])
         self.assertEqual(
