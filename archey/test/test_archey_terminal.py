--- conflicted
+++ resolved
@@ -41,20 +41,10 @@
         'archey.configuration.Configuration.get',
         return_value={'use_unicode': False}
     )
-<<<<<<< HEAD
-    def test_without_unicode(self, _, __):
-        """Test simple output, without Unicode support (default)"""
-        output_mock = MagicMock()
-        Terminal().output(output_mock)
-        output = output_mock.append.call_args[0][1]
-        self.assertTrue(output.startswith('TERMINAL '))
-        self.assertEqual(output.count('#'), 7 * 2)
-=======
     def test_terminal_emulator_special_term(self, _):
         """Check that `TERM` is honored even if a "known identifier" could be found"""
         output = Terminal().value
         self.assertTrue(output.startswith('OH-A-SPECIAL-CASE'))
->>>>>>> ac20cab5
 
     @patch.dict(
         'archey.entries.terminal.os.environ',
@@ -82,20 +72,21 @@
         'archey.configuration.Configuration.get',
         return_value={'use_unicode': True}
     )
-<<<<<<< HEAD
-    def test_with_unicode(self, _, __):
-        """Test simple output, with Unicode support !"""
-        output_mock = MagicMock()
-        Terminal().output(output_mock)
-        output = output_mock.append.call_args[0][1]
-        self.assertTrue(output.startswith('TERMINAL '))
-=======
     def test_terminal_emulator_term_fallback_and_unicode(self, _):
         """Check that `TERM` is honored if present, and Unicode support for the colors palette"""
-        output = Terminal().value
-        self.assertTrue(output.startswith('xterm-256color'))
->>>>>>> ac20cab5
-        self.assertEqual(output.count('\u2588'), 7 * 2)
+        terminal = Terminal()
+
+        output_mock = MagicMock()
+        terminal.output(output_mock)
+
+        self.assertTrue(terminal.value.startswith('xterm-256color'))
+        self.assertTrue(
+            output_mock.append.call_args[0][1].startswith('xterm-256color')
+        )
+        self.assertEqual(
+            output_mock.append.call_args[0][1].count('\u2588'),
+            7 * 2
+        )
 
     @patch.dict(
         'archey.entries.terminal.os.environ',
@@ -143,21 +134,17 @@
             {'use_unicode': False},
         ]
     )
-<<<<<<< HEAD
-    def test_not_detected(self, _, __):
-        """Test simple output, with Unicode support !"""
-        output_mock = MagicMock()
-        Terminal().output(output_mock)
-        output = output_mock.append.call_args[0][1]
-        self.assertTrue(output.startswith('Not detected '))
-        self.assertEqual(output.count('#'), 7 * 2)
-=======
     def test_not_detected(self, _):
         """Test terminal emulator (non-)detection, without Unicode support"""
-        output = Terminal().value
-        self.assertTrue(output.startswith('Not detected'))
+        terminal = Terminal()
+
+        output_mock = MagicMock()
+        terminal.output(output_mock)
+        output = output_mock.append.call_args[0][1]
+
+        self.assertIsNone(terminal.value)
+        self.assertTrue(output.startswith('Not detected '))
         self.assertFalse(output.count('\u2588'))
->>>>>>> ac20cab5
 
 
 if __name__ == '__main__':
